from setuptools import setup
import fastentrypoints

setup(
    name='pyfil',
    version='1.1',
    author='Aaron Christianson',
    license='BSD',
    author_email='ninjaaron@gmail.com',
    url='https://github.com/ninjaaron/pyfil',
    description='Python one-liners in the shell in the spirit of Perl and AWK',
    long_description=open('README.rst').read(),
    keywords='evaluate',
    py_modules=['pyfil'],
<<<<<<< HEAD
    entry_points={'console_scripts': ['rep=pyfil:main', 'pyfil=pyfil.main']},
=======
    entry_points={'console_scripts': ['rep=pyfil:main']},
    classifiers=['Programming Language :: Python :: 3'],
>>>>>>> af4778fd
)<|MERGE_RESOLUTION|>--- conflicted
+++ resolved
@@ -3,7 +3,7 @@
 
 setup(
     name='pyfil',
-    version='1.1',
+    version='1.2',
     author='Aaron Christianson',
     license='BSD',
     author_email='ninjaaron@gmail.com',
@@ -12,10 +12,6 @@
     long_description=open('README.rst').read(),
     keywords='evaluate',
     py_modules=['pyfil'],
-<<<<<<< HEAD
     entry_points={'console_scripts': ['rep=pyfil:main', 'pyfil=pyfil.main']},
-=======
-    entry_points={'console_scripts': ['rep=pyfil:main']},
     classifiers=['Programming Language :: Python :: 3'],
->>>>>>> af4778fd
 )